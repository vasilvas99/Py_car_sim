import math
from time import monotonic


class SimulatedCar:
    """
    A simple (black-box) car kinematics simulator. It takes as input:
    accelerator position (0, 1), brake position (0,1)
    and steering angle (-pi/2, pi/2).
    It is assumed that braking and accelerating are two antagonistic
    effects that can't happen at the same time and that they
    are related linearly to the acceleration
    (this models the "jerk" when driving a car).

    This assumption is then used in combination with the bicycle vehicle model
    (see: https://thef1clan.com/2020/09/21/vehicle-dynamics-the-kinematic-bicycle-model/)
    to propagate the simulated car in 2D space.
    After each propagation step velocity and acceleration componets are calculated.

    Example:
    ----------
    >>> from simulator import SimulatedCar
    >>> c = SimulatedCar()
    >>> c.steer_angle = math.pi/4
    >>> c.accelerator_position = 0.2
    >>> while True:
    >>>     c.update_car()
    >>>     print(f"{car.position=}")

    Note: steer_angle, accelerator position and brake_position can be
    changed at any time and will affect the next call of the
    update_car() method.
    """

    def __init__(
        self,
        max_acceleration=6.0,   # m/s^2
        max_deceleration=10.0,  # m/s^2
        max_speed=60.0,         # m/s
        drag_coef=0.0,          # 1/s
        simulation_step=1e-3,   # s
        car_len=2.0,            # m
        lr=1.0,                 # m, distance between rear axle and COG
    ):

        # simulation constants
        self._max_acceleration = max_acceleration
        self._max_decleration = max_deceleration
        self._max_speed = max_speed
        self._drag_coef = drag_coef
        self._simulation_step = simulation_step
        self._carl_len = car_len
        self._lr = lr

        # control variables:
        self._steer_angle = 0.0  # radians [-pi/2, pi/2]
        self._control_pos = 0.0  # dimensionless [-1, 1]

        # internal car state
        self._simul_time = 0.0              # s
        self._sys_timestamp = monotonic()   # s
        self._heading_angle = 0.0           # radians
        self._x_pos = 0.0                   # m
        self._y_pos = 0.0                   # m
        self._v_x = 0.0                     # m/s
        self._v_y = 0.0                     # m/s
        self._speed = 0.0                   # m/s
        self._accel_x = 0.0                 # m/s^2
        self._accel_y = 0.0                 # m/s^2

        # these two are needed in order to calculate the components of
        # the acceleration at the end of the update cycle
        self._old_v_x = self._v_x
        self._old_v_y = self._v_y

    # Setup r/w access to the interal state,
    # returning vector quantities as (x,y) tuples
    # and scalars as a single value
    @property
    def steer_angle(self):
        return self._steer_angle

    @steer_angle.setter
    def steer_angle(self, value):
        self._steer_angle = value

    @property
    def brake_position(self):
        if self._control_pos > 0:
            return 0
        else:
            return -self._control_pos

    @brake_position.setter
    def brake_position(self, value):
        self._control_pos = -value

    @property
    def accelerator_position(self):
        if self._control_pos < 0:
            return 0
        else:
            return self._control_pos

    @accelerator_position.setter
    def accelerator_position(self, value):
        self._control_pos = value

    # read-only properties
    @property
    def simul_time(self):
        return self._simul_time

    @property
    def sys_timestamp(self):
        return self._sys_timestamp

    @property
    def heading_angle(self):
        return self._heading_angle

    @property
    def position(self):
        return (self._x_pos, self._y_pos)

    @property
    def velocity(self):
        return (self._v_x, self._v_y)

    @property
    def speed(self):
        return self._speed

    @property
    def acceleration(self):
        return (self._accel_x, self._accel_y)

    @property
    def acceleration_norm(self):
        return math.sqrt(self._accel_x**2 + self._accel_y**2)

<<<<<<< HEAD
    def acc_from_ctrl(self):
        """Gas and brake are combined in a single variable
=======
    def _acc_from_ctrl(self):
        """Gas and brake are combined in a single variable 
>>>>>>> 828f3b9e
        "control position" that can take any value in the interval [-1,1].
        An implicit assumption here is that you cannot press the gas
        and the brake at the same time.
        Where ctrl_position  > 0 implies acceleration and
        ctrl_position < 0 implies braking.
        A pieciewise linear relation betwen the ctrl_position and the
        "signed norm" of the acceleration
        (> 0 - acceleration, < 0 - braking)
        is constructed based on the values
        for max_acceleration and max_decleration provided at initialization.

        Args:
            ctrl_position (float): The control position

        Returns:
            float: The acceleration calculated from the control position
        """
        if self._control_pos >= 0:
            return self._max_acceleration * min(self._control_pos, 1)
        else:
            return self._max_decleration * max(self._control_pos, -1)

    def _cog_turning_angle(self):
        # The turning angle of the center of gravity.
        # See the angle "beta" in the reference text.
        return math.atan(self._lr * math.tan(self._steer_angle) / self._carl_len)

    def _rotational_speed(self):
        return (
            self._speed
            * (math.tan(self._steer_angle) * math.cos(self._cog_turning_angle()))
            / self._carl_len
        )

    def _update_speed(self):
        # update speed assuming locally
        # linear behaviour of acceleration and drag
        new_speed = (
            self._speed
            + (self._acc_from_ctrl() - self._drag_coef * self._speed)
            * self._simulation_step
        )
        self._speed = max(0, min(new_speed, self._max_speed))

    def _update_heading_angle(self):
        self._heading_angle = (
            self._heading_angle + self._rotational_speed() * self._simulation_step
        )

    def _update_velocity(self):
        self._old_v_x = self._v_x
        self._old_v_y = self._v_y

        self._v_x = self._speed * math.cos(
            self.heading_angle + self._cog_turning_angle()
        )
        self._v_y = self._speed * math.sin(
            self.heading_angle + self._cog_turning_angle()
        )

    def _update_position(self):
        self._x_pos = self._x_pos + self._v_x * self._simulation_step
        self._y_pos = self._y_pos + self._v_y * self._simulation_step

    def _update_acceleration(self):
        # Acceleration as measured by an internal car acclerometer
        self._accel_x = (self._v_x - self._old_v_x) / (self._simulation_step)
        self._accel_y = (self._v_y - self._old_v_y) / (self._simulation_step)

    def update_car(self):
        # the order of the updates here is important,
        # it should be:
        # simul time -> speed -> heading -> velocity -> position -> acceleration -> sys timestamp
        self._simul_time = self._simul_time + self._simulation_step
        self._update_speed()
        self._update_heading_angle()
        self._update_velocity()
        self._update_position()
        self._update_acceleration()
        self._sys_timestamp = monotonic()


def test_data():
    # this should simulate going in circles
    car = SimulatedCar()
    car.steer_angle = 0
    car.accelerator_position = 1
    for i in range(100_000):
        car.update_car()
        print(f"{car.position[0]}\t{car.position[1]}")


if __name__ == "__main__":
    test_data()<|MERGE_RESOLUTION|>--- conflicted
+++ resolved
@@ -139,13 +139,8 @@
     def acceleration_norm(self):
         return math.sqrt(self._accel_x**2 + self._accel_y**2)
 
-<<<<<<< HEAD
-    def acc_from_ctrl(self):
-        """Gas and brake are combined in a single variable
-=======
     def _acc_from_ctrl(self):
         """Gas and brake are combined in a single variable 
->>>>>>> 828f3b9e
         "control position" that can take any value in the interval [-1,1].
         An implicit assumption here is that you cannot press the gas
         and the brake at the same time.
